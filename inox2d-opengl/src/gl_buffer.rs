--- conflicted
+++ resolved
@@ -3,7 +3,6 @@
 
 use super::OpenglRendererError;
 
-<<<<<<< HEAD
 /// Create and BIND an OpenGL buffer and upload data.
 ///
 /// # Errors
@@ -13,7 +12,7 @@
 /// # Safety
 ///
 /// `target` and `usage` must be valid OpenGL constants.
-unsafe fn upload_array_to_gl<T>(
+pub unsafe fn upload_array_to_gl<T>(
 	gl: &glow::Context,
 	array: &[T],
 	target: u32,
@@ -22,120 +21,24 @@
 	// Safety:
 	// - array is already a &[T], satisfying all pointer and size requirements.
 	// - data only accessed immutably in this function, satisfying lifetime requirements.
-=======
-unsafe fn upload_array_to_gl<T>(gl: &glow::Context, array: &[T], target: u32, usage: u32) -> glow::Buffer {
->>>>>>> abd1257c
 	let bytes: &[u8] = core::slice::from_raw_parts(array.as_ptr() as *const u8, std::mem::size_of_val(array));
 	let buffer = gl.create_buffer().map_err(OpenglRendererError::Opengl)?;
 	gl.bind_buffer(target, Some(buffer));
 	gl.buffer_data_u8_slice(target, bytes, usage);
-<<<<<<< HEAD
 
 	Ok(buffer)
 }
 
-/// Create a vertex array. Initialize vertex, uv, deform and index buffers, upload content and attach them to the vertex array. Return the array.
-///
-/// # Errors
-///
-/// This function will return an error if it couldn't create a vertex array.
-pub fn setup_gl_buffers(
-	gl: &glow::Context,
-	verts: &[Vec2],
-	uvs: &[Vec2],
-	deforms: &[Vec2],
-	indices: &[u16],
-) -> Result<glow::VertexArray, OpenglRendererError> {
-	unsafe {
-		let vao = gl.create_vertex_array().map_err(OpenglRendererError::Opengl)?;
-=======
-	buffer
-}
-
-unsafe fn reupload_array_to_gl<T>(gl: &glow::Context, array: &[T], target: u32, start_idx: usize, end_idx: usize) {
-	let slice = &array[start_idx..end_idx];
-	let bytes: &[u8] = core::slice::from_raw_parts(slice.as_ptr() as *const u8, core::mem::size_of_val(slice));
-	gl.buffer_sub_data_u8_slice(target, start_idx as i32, bytes);
-}
-
-pub trait RenderCtxOpenglExt {
-	unsafe fn setup_gl_buffers(
-		&self,
-		gl: &glow::Context,
-		vao: glow::VertexArray,
-	) -> Result<glow::Buffer, OpenglRendererError>;
-	unsafe fn upload_deforms_to_gl(&self, gl: &glow::Context, buffer: glow::Buffer);
-}
-
-impl RenderCtxOpenglExt for RenderCtx {
-	/// Uploads the vertex and index buffers to OpenGL.
-	///
-	/// # Errors
-	///
-	/// This function will return an error if it couldn't create a vertex array.
-	///
-	/// # Safety
-	///
-	/// Only call this function once when loading a new puppet.
-	unsafe fn setup_gl_buffers(
-		&self,
-		gl: &glow::Context,
-		vao: glow::VertexArray,
-	) -> Result<glow::Buffer, OpenglRendererError> {
->>>>>>> abd1257c
-		gl.bind_vertex_array(Some(vao));
-
-		upload_array_to_gl(gl, verts, glow::ARRAY_BUFFER, glow::STATIC_DRAW)?;
-		gl.vertex_attrib_pointer_f32(0, 2, glow::FLOAT, false, 0, 0);
-		gl.enable_vertex_attrib_array(0);
-
-		upload_array_to_gl(gl, uvs, glow::ARRAY_BUFFER, glow::STATIC_DRAW)?;
-		gl.vertex_attrib_pointer_f32(1, 2, glow::FLOAT, false, 0, 0);
-		gl.enable_vertex_attrib_array(1);
-
-<<<<<<< HEAD
-		upload_array_to_gl(gl, deforms, glow::ARRAY_BUFFER, glow::DYNAMIC_DRAW)?;
-=======
-		let deform_buffer =
-			upload_array_to_gl(gl, &self.vertex_buffers.deforms, glow::ARRAY_BUFFER, glow::DYNAMIC_DRAW);
->>>>>>> abd1257c
-		gl.vertex_attrib_pointer_f32(2, 2, glow::FLOAT, false, 0, 0);
-		gl.enable_vertex_attrib_array(2);
-
-		upload_array_to_gl(gl, indices, glow::ELEMENT_ARRAY_BUFFER, glow::STATIC_DRAW)?;
-
-		gl.bind_vertex_array(None);
-
-		Ok(deform_buffer)
-	}
-}
-
-<<<<<<< HEAD
 /// Upload full deform buffer content.
 ///
 /// # Safety
 ///
 /// The vertex array object created in `setup_gl_buffers()` must be bound and no new ARRAY_BUFFER is enabled.
-pub unsafe fn upload_deforms_to_gl(gl: &glow::Context, deforms: &[Vec2]) {
+pub unsafe fn upload_deforms_to_gl(gl: &glow::Context, deforms: &[Vec2], buffer: glow::Buffer) {
+	gl.bind_buffer(glow::ARRAY_BUFFER, Some(buffer));
+
 	// Safety: same as those described in upload_array_to_gl().
 	let bytes: &[u8] = core::slice::from_raw_parts(deforms.as_ptr() as *const u8, std::mem::size_of_val(deforms));
 	// if the above preconditions are met, deform is then the currently bound ARRAY_BUFFER.
 	gl.buffer_sub_data_u8_slice(glow::ARRAY_BUFFER, 0, bytes);
-=======
-	/// # Safety
-	///
-	/// unsafe as initiating GL calls. can be safely called for multiple times,
-	/// but only needed once after deform update and before rendering.
-	unsafe fn upload_deforms_to_gl(&self, gl: &glow::Context, buffer: glow::Buffer) {
-		gl.bind_buffer(glow::ARRAY_BUFFER, Some(buffer));
-
-		reupload_array_to_gl(
-			gl,
-			&self.vertex_buffers.deforms,
-			glow::ARRAY_BUFFER,
-			0,
-			self.vertex_buffers.deforms.len(),
-		);
-	}
->>>>>>> abd1257c
 }