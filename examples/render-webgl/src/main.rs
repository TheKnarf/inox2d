--- conflicted
+++ resolved
@@ -41,132 +41,6 @@
 
 #[cfg(target_arch = "wasm32")]
 async fn run() -> Result<(), Box<dyn std::error::Error>> {
-<<<<<<< HEAD
-    use std::cell::RefCell;
-    use std::rc::Rc;
-
-    use inox2d::{formats::inp::parse_inp, render::InoxRenderer};
-    use inox2d_opengl::OpenglRenderer;
-
-    use glam::Vec2;
-    use tracing::info;
-    use wasm_bindgen::prelude::Closure;
-    use wasm_bindgen::JsCast;
-    use winit::event::{Event, WindowEvent};
-    use winit::platform::web::EventLoopExtWebSys;
-    
-    use crate::scene::WasmSceneController;
-
-    let events = winit::event_loop::EventLoop::new();
-    let window = create_window(&events)?;
-
-    // Make sure the context has a stencil buffer
-    let context_options = js_sys::Object::new();
-    js_sys::Reflect::set(&context_options, &"stencil".into(), &true.into()).unwrap();
-
-    let gl = {
-        let canvas = web_sys::window()
-            .unwrap()
-            .document()
-            .unwrap()
-            .get_element_by_id("canvas")
-            .unwrap()
-            .dyn_into::<web_sys::HtmlCanvasElement>()
-            .unwrap();
-        let webgl2_context = canvas
-            .get_context_with_context_options("webgl2", &context_options)
-            .unwrap()
-            .unwrap()
-            .dyn_into::<web_sys::WebGl2RenderingContext>()
-            .unwrap();
-        glow::Context::from_webgl2_context(webgl2_context)
-    };
-
-    info!("Loading puppet");
-    let res = reqwest::Client::new()
-        .get(format!("{}/assets/puppet.inp", base_url()))
-        .send()
-        .await?;
-
-    let model_bytes = res.bytes().await?;
-    let model = parse_inp(model_bytes.as_ref())?;
-
-    info!("Initializing Inox2D renderer");
-    let window_size = window.inner_size();
-    let mut renderer = OpenglRenderer::new(gl)?;
-
-    info!("Creating buffers and uploading model textures");
-    renderer.prepare(&model)?;
-    renderer.resize(window_size.width, window_size.height);
-    renderer.camera.scale = Vec2::splat(0.15);
-    info!("Inox2D renderer initialized");
-
-    let scene_ctrl = WasmSceneController::new(&renderer.camera, 0.5);
-
-    // Refcells because we need to make our own continuous animation loop.
-    // Winit won't help us :(
-    let scene_ctrl = Rc::new(RefCell::new(scene_ctrl));
-    let renderer = Rc::new(RefCell::new(renderer));
-    let puppet = Rc::new(RefCell::new(model.puppet));
-
-    // Setup continuous animation loop
-    {
-        let anim_loop_f = Rc::new(RefCell::new(None));
-        let anim_loop_g = anim_loop_f.clone();
-        let scene_ctrl = scene_ctrl.clone();
-        let renderer = renderer.clone();
-        let puppet = puppet.clone();
-
-        *anim_loop_g.borrow_mut() = Some(Closure::new(move || {
-            scene_ctrl
-                .borrow_mut()
-                .update(&mut renderer.borrow_mut().camera);
-
-            renderer.borrow().clear();
-            {
-                let mut puppet = puppet.borrow_mut();
-                puppet.begin_set_params();
-                let t = scene_ctrl.borrow().current_elapsed();
-                puppet.set_param("Head:: Yaw-Pitch", Vec2::new(t.cos(), t.sin()));
-                puppet.end_set_params();
-            }
-            renderer.borrow().render(&puppet.borrow());
-
-            request_animation_frame(anim_loop_f.borrow().as_ref().unwrap());
-        }));
-        request_animation_frame(anim_loop_g.borrow().as_ref().unwrap());
-    }
-
-    // Event loop
-    events.spawn(move |event, _, control_flow| {
-        // it needs to be present
-        let _window = &window;
-
-        control_flow.set_wait();
-
-        match event {
-            Event::WindowEvent { ref event, .. } => match event {
-                WindowEvent::Resized(physical_size) => {
-                    // Handle window resizing
-                    renderer
-                        .borrow_mut()
-                        .resize(physical_size.width, physical_size.height);
-                    window.request_redraw();
-                }
-                WindowEvent::CloseRequested => control_flow.set_exit(),
-                _ => scene_ctrl
-                    .borrow_mut()
-                    .interact(&window, event, &renderer.borrow().camera),
-            },
-            Event::MainEventsCleared => {
-                window.request_redraw();
-            }
-            _ => (),
-        }
-    });
-
-    Ok(())
-=======
 	use std::cell::RefCell;
 	use std::rc::Rc;
 
@@ -178,6 +52,7 @@
 	use wasm_bindgen::prelude::Closure;
 	use wasm_bindgen::JsCast;
 	use winit::event::{Event, WindowEvent};
+	use winit::platform::web::EventLoopExtWebSys;
 
 	use crate::scene::WasmSceneController;
 
@@ -260,7 +135,7 @@
 	}
 
 	// Event loop
-	events.run(move |event, elwt| {
+	events.spawn(move |event, elwt| {
 		// it needs to be present
 		let _window = &window;
 		elwt.set_control_flow(winit::event_loop::ControlFlow::Wait);
@@ -283,8 +158,8 @@
 			_ => (),
 		}
 	})?;
+
 	Ok(())
->>>>>>> 626f0d33
 }
 
 #[cfg(target_arch = "wasm32")]
